--- conflicted
+++ resolved
@@ -59,14 +59,9 @@
       1:"0x926dF14a23BE491164dCF93f4c468A50ef659D5B",
       4:0
     },
-<<<<<<< HEAD
     inv: {
       1: "0x41d5d79431a913c4ae7d69a668ecdfe5ff9dfb68",
       4:"0xA11f04EFa86C3b32680dC9C2b9D43889E2B8136c"
-    },
-=======
-    inv:{
-      1:"0x41D5D79431A913C4aE7d69a668ecdfE5fF9DFB68",
     },
     weth:{
       1:"0xc02aaa39b223fe8d0a0e5c4f27ead9083c756cc2",
@@ -74,7 +69,6 @@
     invKeep3rFeed:{
       1:"0x39b1dF026010b5aEA781f90542EE19E900F2Db15",
     },    
->>>>>>> 48d80676
     deployer:{
       default:0
     },
