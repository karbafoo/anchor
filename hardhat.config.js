--- conflicted
+++ resolved
@@ -24,15 +24,7 @@
   },
   defaultNetwork: "hardhat",
   networks:{
-<<<<<<< HEAD
     hardhat: {},
-=======
-    hardhat: {
-      forking: {
-        url: `https://eth-mainnet.alchemyapi.io/v2/${process.env.ALCHEMY_KEY}`
-      }
-    },
->>>>>>> a82bdcf5
     rinkeby:{
       url: `https://eth-rinkeby.alchemyapi.io/v2/${process.env.ALCHEMY_KEY}`,
       accounts: [process.env.RINKEBY_PRIVKEY]
